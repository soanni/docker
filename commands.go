package docker

import (
	"bytes"
	"encoding/json"
	"flag"
	"fmt"
	"github.com/dotcloud/docker/auth"
	"github.com/dotcloud/docker/term"
	"github.com/dotcloud/docker/utils"
	"io"
	"io/ioutil"
	"net"
	"net/http"
	"net/http/httputil"
	"net/url"
	"os"
	"path/filepath"
	"reflect"
	"strconv"
	"strings"
	"text/tabwriter"
	"time"
	"unicode"
)

const VERSION = "0.3.3"

var (
	GIT_COMMIT string
)

func ParseCommands(addr string, port int, args ...string) error {
	cli := NewDockerCli(addr, port)

	if len(args) > 0 {
		methodName := "Cmd" + strings.ToUpper(args[0][:1]) + strings.ToLower(args[0][1:])
		method, exists := reflect.TypeOf(cli).MethodByName(methodName)
		if !exists {
			fmt.Println("Error: Command not found:", args[0])
			return cli.CmdHelp(args...)
		}
		ret := method.Func.CallSlice([]reflect.Value{
			reflect.ValueOf(cli),
			reflect.ValueOf(args[1:]),
		})[0].Interface()
		if ret == nil {
			return nil
		}
		return ret.(error)
	}
	return cli.CmdHelp(args...)
}

func (cli *DockerCli) CmdHelp(args ...string) error {
	help := fmt.Sprintf("Usage: docker [OPTIONS] COMMAND [arg...]\n  -h=\"%s:%d\": Host:port to bind/connect to\n\nA self-sufficient runtime for linux containers.\n\nCommands:\n", cli.addr, cli.port)
	for cmd, description := range map[string]string{
		"attach":  "Attach to a running container",
		"build":   "Build a container from Dockerfile or via stdin",
		"commit":  "Create a new image from a container's changes",
		"diff":    "Inspect changes on a container's filesystem",
		"export":  "Stream the contents of a container as a tar archive",
		"history": "Show the history of an image",
		"images":  "List images",
		"import":  "Create a new filesystem image from the contents of a tarball",
		"info":    "Display system-wide information",
		"insert":  "Insert a file in an image",
		"inspect": "Return low-level information on a container",
		"kill":    "Kill a running container",
		"login":   "Register or Login to the docker registry server",
		"logs":    "Fetch the logs of a container",
		"port":    "Lookup the public-facing port which is NAT-ed to PRIVATE_PORT",
		"ps":      "List containers",
		"pull":    "Pull an image or a repository from the docker registry server",
		"push":    "Push an image or a repository to the docker registry server",
		"restart": "Restart a running container",
		"rm":      "Remove a container",
		"rmi":     "Remove an image",
		"run":     "Run a command in a new container",
		"search":  "Search for an image in the docker index",
		"start":   "Start a stopped container",
		"stop":    "Stop a running container",
		"tag":     "Tag an image into a repository",
		"version": "Show the docker version information",
		"wait":    "Block until a container stops, then print its exit code",
	} {
		help += fmt.Sprintf("    %-10.10s%s\n", cmd, description)
	}
	fmt.Println(help)
	return nil
}

func (cli *DockerCli) CmdInsert(args ...string) error {
	cmd := Subcmd("insert", "IMAGE URL PATH", "Insert a file from URL in the IMAGE at PATH")
	if err := cmd.Parse(args); err != nil {
		return nil
	}
	if cmd.NArg() != 3 {
		cmd.Usage()
		return nil
	}

	v := url.Values{}
	v.Set("url", cmd.Arg(1))
	v.Set("path", cmd.Arg(2))

	err := cli.stream("POST", "/images/"+cmd.Arg(0)+"/insert?"+v.Encode(), nil, os.Stdout)
	if err != nil {
		return err
	}
	return nil
}

func (cli *DockerCli) CmdBuild(args ...string) error {
	cmd := Subcmd("build", "-|Dockerfile", "Build an image from Dockerfile or via stdin")
	if err := cmd.Parse(args); err != nil {
		return nil
	}
	var (
		file io.ReadCloser
		err  error
	)

	if cmd.NArg() == 0 {
		file, err = os.Open("Dockerfile")
		if err != nil {
			return err
		}
	} else if cmd.Arg(0) == "-" {
		file = os.Stdin
	} else {
		file, err = os.Open(cmd.Arg(0))
		if err != nil {
			return err
		}
	}
	if _, err := NewBuilderClient("0.0.0.0", 4243).Build(file); err != nil {
		return err
	}
	return nil
}

// 'docker login': login / register a user to registry service.
func (cli *DockerCli) CmdLogin(args ...string) error {
	var readStringOnRawTerminal = func(stdin io.Reader, stdout io.Writer, echo bool) string {
		char := make([]byte, 1)
		buffer := make([]byte, 64)
		var i = 0
		for i < len(buffer) {
			n, err := stdin.Read(char)
			if n > 0 {
				if char[0] == '\r' || char[0] == '\n' {
					stdout.Write([]byte{'\r', '\n'})
					break
				} else if char[0] == 127 || char[0] == '\b' {
					if i > 0 {
						if echo {
							stdout.Write([]byte{'\b', ' ', '\b'})
						}
						i--
					}
				} else if !unicode.IsSpace(rune(char[0])) &&
					!unicode.IsControl(rune(char[0])) {
					if echo {
						stdout.Write(char)
					}
					buffer[i] = char[0]
					i++
				}
			}
			if err != nil {
				if err != io.EOF {
					fmt.Fprintf(stdout, "Read error: %v\r\n", err)
				}
				break
			}
		}
		return string(buffer[:i])
	}
	var readAndEchoString = func(stdin io.Reader, stdout io.Writer) string {
		return readStringOnRawTerminal(stdin, stdout, true)
	}
	var readString = func(stdin io.Reader, stdout io.Writer) string {
		return readStringOnRawTerminal(stdin, stdout, false)
	}

	oldState, err := term.SetRawTerminal()
	if err != nil {
		return err
	} else {
		defer term.RestoreTerminal(oldState)
	}

	cmd := Subcmd("login", "", "Register or Login to the docker registry server")
	if err := cmd.Parse(args); err != nil {
		return nil
	}

	body, _, err := cli.call("GET", "/auth", nil)
	if err != nil {
		return err
	}

	var out auth.AuthConfig
	err = json.Unmarshal(body, &out)
	if err != nil {
		return err
	}

	var username string
	var password string
	var email string

	fmt.Print("Username (", out.Username, "): ")
	username = readAndEchoString(os.Stdin, os.Stdout)
	if username == "" {
		username = out.Username
	}
	if username != out.Username {
		fmt.Print("Password: ")
		password = readString(os.Stdin, os.Stdout)

		if password == "" {
			return fmt.Errorf("Error : Password Required")
		}

		fmt.Print("Email (", out.Email, "): ")
		email = readAndEchoString(os.Stdin, os.Stdout)
		if email == "" {
			email = out.Email
		}
	} else {
		email = out.Email
	}

	out.Username = username
	out.Password = password
	out.Email = email

	body, _, err = cli.call("POST", "/auth", out)
	if err != nil {
		return err
	}

	var out2 ApiAuth
	err = json.Unmarshal(body, &out2)
	if err != nil {
		return err
	}
	if out2.Status != "" {
		term.RestoreTerminal(oldState)
		fmt.Print(out2.Status)
	}
	return nil
}

// 'docker wait': block until a container stops
func (cli *DockerCli) CmdWait(args ...string) error {
	cmd := Subcmd("wait", "CONTAINER [CONTAINER...]", "Block until a container stops, then print its exit code.")
	if err := cmd.Parse(args); err != nil {
		return nil
	}
	if cmd.NArg() < 1 {
		cmd.Usage()
		return nil
	}
	for _, name := range cmd.Args() {
		body, _, err := cli.call("POST", "/containers/"+name+"/wait", nil)
		if err != nil {
			fmt.Printf("%s", err)
		} else {
			var out ApiWait
			err = json.Unmarshal(body, &out)
			if err != nil {
				return err
			}
			fmt.Println(out.StatusCode)
		}
	}
	return nil
}

// 'docker version': show version information
func (cli *DockerCli) CmdVersion(args ...string) error {
	cmd := Subcmd("version", "", "Show the docker version information.")
	fmt.Println(len(args))
	if err := cmd.Parse(args); err != nil {
		return nil
	}

	fmt.Println(cmd.NArg())
	if cmd.NArg() > 0 {
		cmd.Usage()
		return nil
	}

	body, _, err := cli.call("GET", "/version", nil)
	if err != nil {
		return err
	}

	var out ApiVersion
	err = json.Unmarshal(body, &out)
	if err != nil {
		utils.Debugf("Error unmarshal: body: %s, err: %s\n", body, err)
		return err
	}
	fmt.Println("Version:", out.Version)
	fmt.Println("Git Commit:", out.GitCommit)
	if !out.MemoryLimit {
		fmt.Println("WARNING: No memory limit support")
	}
	if !out.SwapLimit {
		fmt.Println("WARNING: No swap limit support")
	}

	return nil
}

// 'docker info': display system-wide information.
func (cli *DockerCli) CmdInfo(args ...string) error {
	cmd := Subcmd("info", "", "Display system-wide information")
	if err := cmd.Parse(args); err != nil {
		return nil
	}
	if cmd.NArg() > 0 {
		cmd.Usage()
		return nil
	}

	body, _, err := cli.call("GET", "/info", nil)
	if err != nil {
		return err
	}

	var out ApiInfo
	err = json.Unmarshal(body, &out)
	if err != nil {
		return err
	}
	fmt.Printf("containers: %d\nversion: %s\nimages: %d\nGo version: %s\n", out.Containers, out.Version, out.Images, out.GoVersion)
	if out.Debug {
		fmt.Println("debug mode enabled")
		fmt.Printf("fds: %d\ngoroutines: %d\n", out.NFd, out.NGoroutines)
	}
	return nil
}

func (cli *DockerCli) CmdStop(args ...string) error {
	cmd := Subcmd("stop", "[OPTIONS] CONTAINER [CONTAINER...]", "Stop a running container")
	nSeconds := cmd.Int("t", 10, "wait t seconds before killing the container")
	if err := cmd.Parse(args); err != nil {
		return nil
	}
	if cmd.NArg() < 1 {
		cmd.Usage()
		return nil
	}

	v := url.Values{}
	v.Set("t", strconv.Itoa(*nSeconds))

	for _, name := range cmd.Args() {
		_, _, err := cli.call("POST", "/containers/"+name+"/stop?"+v.Encode(), nil)
		if err != nil {
			fmt.Printf("%s", err)
		} else {
			fmt.Println(name)
		}
	}
	return nil
}

func (cli *DockerCli) CmdRestart(args ...string) error {
	cmd := Subcmd("restart", "[OPTIONS] CONTAINER [CONTAINER...]", "Restart a running container")
	nSeconds := cmd.Int("t", 10, "wait t seconds before killing the container")
	if err := cmd.Parse(args); err != nil {
		return nil
	}
	if cmd.NArg() < 1 {
		cmd.Usage()
		return nil
	}

	v := url.Values{}
	v.Set("t", strconv.Itoa(*nSeconds))

	for _, name := range cmd.Args() {
		_, _, err := cli.call("POST", "/containers/"+name+"/restart?"+v.Encode(), nil)
		if err != nil {
			fmt.Printf("%s", err)
		} else {
			fmt.Println(name)
		}
	}
	return nil
}

func (cli *DockerCli) CmdStart(args ...string) error {
	cmd := Subcmd("start", "CONTAINER [CONTAINER...]", "Restart a stopped container")
	if err := cmd.Parse(args); err != nil {
		return nil
	}
	if cmd.NArg() < 1 {
		cmd.Usage()
		return nil
	}

	for _, name := range args {
		_, _, err := cli.call("POST", "/containers/"+name+"/start", nil)
		if err != nil {
			fmt.Printf("%s", err)
		} else {
			fmt.Println(name)
		}
	}
	return nil
}

func (cli *DockerCli) CmdInspect(args ...string) error {
	cmd := Subcmd("inspect", "CONTAINER|IMAGE", "Return low-level information on a container/image")
	if err := cmd.Parse(args); err != nil {
		return nil
	}
	if cmd.NArg() != 1 {
		cmd.Usage()
		return nil
	}
	obj, _, err := cli.call("GET", "/containers/"+cmd.Arg(0)+"/json", nil)
	if err != nil {
		obj, _, err = cli.call("GET", "/images/"+cmd.Arg(0)+"/json", nil)
		if err != nil {
			return err
		}
	}

	indented := new(bytes.Buffer)
	if err = json.Indent(indented, obj, "", "    "); err != nil {
		return err
	}
	if _, err := io.Copy(os.Stdout, indented); err != nil {
		return err
	}
	return nil
}

func (cli *DockerCli) CmdPort(args ...string) error {
	cmd := Subcmd("port", "CONTAINER PRIVATE_PORT", "Lookup the public-facing port which is NAT-ed to PRIVATE_PORT")
	if err := cmd.Parse(args); err != nil {
		return nil
	}
	if cmd.NArg() != 2 {
		cmd.Usage()
		return nil
	}

	body, _, err := cli.call("GET", "/containers/"+cmd.Arg(0)+"/json", nil)
	if err != nil {
		return err
	}
	var out Container
	err = json.Unmarshal(body, &out)
	if err != nil {
		return err
	}

	if frontend, exists := out.NetworkSettings.PortMapping[cmd.Arg(1)]; exists {
		fmt.Println(frontend)
	} else {
		return fmt.Errorf("error: No private port '%s' allocated on %s", cmd.Arg(1), cmd.Arg(0))
	}
	return nil
}

// 'docker rmi IMAGE' removes all images with the name IMAGE
func (cli *DockerCli) CmdRmi(args ...string) error {
	cmd := Subcmd("rmi", "IMAGE [IMAGE...]", "Remove an image")
	if err := cmd.Parse(args); err != nil {
		return nil
	}
	if cmd.NArg() < 1 {
		cmd.Usage()
		return nil
	}

	for _, name := range cmd.Args() {
		_, _, err := cli.call("DELETE", "/images/"+name, nil)
		if err != nil {
			fmt.Printf("%s", err)
		} else {
			fmt.Println(name)
		}
	}
	return nil
}

func (cli *DockerCli) CmdHistory(args ...string) error {
	cmd := Subcmd("history", "IMAGE", "Show the history of an image")
	if err := cmd.Parse(args); err != nil {
		return nil
	}
	if cmd.NArg() != 1 {
		cmd.Usage()
		return nil
	}

	body, _, err := cli.call("GET", "/images/"+cmd.Arg(0)+"/history", nil)
	if err != nil {
		return err
	}

	var outs []ApiHistory
	err = json.Unmarshal(body, &outs)
	if err != nil {
		return err
	}
	w := tabwriter.NewWriter(os.Stdout, 20, 1, 3, ' ', 0)
	fmt.Fprintln(w, "ID\tCREATED\tCREATED BY")

	for _, out := range outs {
		fmt.Fprintf(w, "%s\t%s ago\t%s\n", out.Id, utils.HumanDuration(time.Now().Sub(time.Unix(out.Created, 0))), out.CreatedBy)
	}
	w.Flush()
	return nil
}

func (cli *DockerCli) CmdRm(args ...string) error {
	cmd := Subcmd("rm", "[OPTIONS] CONTAINER [CONTAINER...]", "Remove a container")
	v := cmd.Bool("v", false, "Remove the volumes associated to the container")
	if err := cmd.Parse(args); err != nil {
		return nil
	}
	if cmd.NArg() < 1 {
		cmd.Usage()
		return nil
	}
	val := url.Values{}
	if *v {
		val.Set("v", "1")
	}
	for _, name := range cmd.Args() {
		_, _, err := cli.call("DELETE", "/containers/"+name+"?"+val.Encode(), nil)
		if err != nil {
			fmt.Printf("%s", err)
		} else {
			fmt.Println(name)
		}
	}
	return nil
}

// 'docker kill NAME' kills a running container
func (cli *DockerCli) CmdKill(args ...string) error {
	cmd := Subcmd("kill", "CONTAINER [CONTAINER...]", "Kill a running container")
	if err := cmd.Parse(args); err != nil {
		return nil
	}
	if cmd.NArg() < 1 {
		cmd.Usage()
		return nil
	}

	for _, name := range args {
		_, _, err := cli.call("POST", "/containers/"+name+"/kill", nil)
		if err != nil {
			fmt.Printf("%s", err)
		} else {
			fmt.Println(name)
		}
	}
	return nil
}

func (cli *DockerCli) CmdImport(args ...string) error {
	cmd := Subcmd("import", "URL|- [REPOSITORY [TAG]]", "Create a new filesystem image from the contents of a tarball")

	if err := cmd.Parse(args); err != nil {
		return nil
	}
	if cmd.NArg() < 1 {
		cmd.Usage()
		return nil
	}
	src, repository, tag := cmd.Arg(0), cmd.Arg(1), cmd.Arg(2)
	v := url.Values{}
	v.Set("repo", repository)
	v.Set("tag", tag)
	v.Set("fromSrc", src)

	err := cli.stream("POST", "/images/create?"+v.Encode(), os.Stdin, os.Stdout)
	if err != nil {
		return err
	}
	return nil
}

func (cli *DockerCli) CmdPush(args ...string) error {
	cmd := Subcmd("push", "[OPTION] NAME", "Push an image or a repository to the registry")
	registry := cmd.String("registry", "", "Registry host to push the image to")
	if err := cmd.Parse(args); err != nil {
		return nil
	}
	name := cmd.Arg(0)

	if name == "" {
		cmd.Usage()
		return nil
	}

	body, _, err := cli.call("GET", "/auth", nil)
	if err != nil {
		return err
	}

	var out auth.AuthConfig
	err = json.Unmarshal(body, &out)
	if err != nil {
		return err
	}

	// If the login failed AND we're using the index, abort
	if *registry == "" && out.Username == "" {
		if err := cli.CmdLogin(args...); err != nil {
			return err
		}

		body, _, err = cli.call("GET", "/auth", nil)
		if err != nil {
			return err
		}
		err = json.Unmarshal(body, &out)
		if err != nil {
			return err
		}

		if out.Username == "" {
			return fmt.Errorf("Please login prior to push. ('docker login')")
		}
	}

	if len(strings.SplitN(name, "/", 2)) == 1 {
		return fmt.Errorf("Impossible to push a \"root\" repository. Please rename your repository in <user>/<repo> (ex: %s/%s)", out.Username, name)
	}

	v := url.Values{}
	v.Set("registry", *registry)
	if err := cli.stream("POST", "/images/"+name+"/push?"+v.Encode(), nil, os.Stdout); err != nil {
		return err
	}
	return nil
}

func (cli *DockerCli) CmdPull(args ...string) error {
	cmd := Subcmd("pull", "NAME", "Pull an image or a repository from the registry")
	tag := cmd.String("t", "", "Download tagged image in repository")
	registry := cmd.String("registry", "", "Registry to download from. Necessary if image is pulled by ID")
	if err := cmd.Parse(args); err != nil {
		return nil
	}

	if cmd.NArg() != 1 {
		cmd.Usage()
		return nil
	}

	remote := cmd.Arg(0)
	if strings.Contains(remote, ":") {
		remoteParts := strings.Split(remote, ":")
		tag = &remoteParts[1]
		remote = remoteParts[0]
	}

	v := url.Values{}
	v.Set("fromImage", remote)
	v.Set("tag", *tag)
	v.Set("registry", *registry)

	if err := cli.stream("POST", "/images/create?"+v.Encode(), nil, os.Stdout); err != nil {
		return err
	}

	return nil
}

func (cli *DockerCli) CmdImages(args ...string) error {
	cmd := Subcmd("images", "[OPTIONS] [NAME]", "List images")
	quiet := cmd.Bool("q", false, "only show numeric IDs")
	all := cmd.Bool("a", false, "show all images")
	noTrunc := cmd.Bool("notrunc", false, "Don't truncate output")
	flViz := cmd.Bool("viz", false, "output graph in graphviz format")

	if err := cmd.Parse(args); err != nil {
		return nil
	}
	if cmd.NArg() > 1 {
		cmd.Usage()
		return nil
	}

	if *flViz {
		body, _, err := cli.call("GET", "/images/viz", false)
		if err != nil {
			return err
		}
		fmt.Printf("%s", body)
	} else {
		v := url.Values{}
		if cmd.NArg() == 1 {
			v.Set("filter", cmd.Arg(0))
		}
		if *all {
			v.Set("all", "1")
		}

		body, _, err := cli.call("GET", "/images/json?"+v.Encode(), nil)
		if err != nil {
			return err
		}

		var outs []ApiImages
		err = json.Unmarshal(body, &outs)
		if err != nil {
			return err
		}

		w := tabwriter.NewWriter(os.Stdout, 20, 1, 3, ' ', 0)
		if !*quiet {
			fmt.Fprintln(w, "REPOSITORY\tTAG\tID\tCREATED")
		}

		for _, out := range outs {
			if out.Repository == "" {
				out.Repository = "<none>"
			}
			if out.Tag == "" {
				out.Tag = "<none>"
			}

			if !*quiet {
				fmt.Fprintf(w, "%s\t%s\t", out.Repository, out.Tag)
				if *noTrunc {
					fmt.Fprintf(w, "%s\t", out.Id)
				} else {
					fmt.Fprintf(w, "%s\t", utils.TruncateId(out.Id))
				}
				fmt.Fprintf(w, "%s ago\n", utils.HumanDuration(time.Now().Sub(time.Unix(out.Created, 0))))
			} else {
				if *noTrunc {
					fmt.Fprintln(w, out.Id)
				} else {
					fmt.Fprintln(w, utils.TruncateId(out.Id))
				}
			}
		}

		if !*quiet {
			w.Flush()
		}
	}
	return nil
}

func (cli *DockerCli) CmdPs(args ...string) error {
	cmd := Subcmd("ps", "[OPTIONS]", "List containers")
	quiet := cmd.Bool("q", false, "Only display numeric IDs")
	all := cmd.Bool("a", false, "Show all containers. Only running containers are shown by default.")
	noTrunc := cmd.Bool("notrunc", false, "Don't truncate output")
	nLatest := cmd.Bool("l", false, "Show only the latest created container, include non-running ones.")
	since := cmd.String("sinceId", "", "Show only containers created since Id, include non-running ones.")
	before := cmd.String("beforeId", "", "Show only container created before Id, include non-running ones.")
	last := cmd.Int("n", -1, "Show n last created containers, include non-running ones.")

	if err := cmd.Parse(args); err != nil {
		return nil
	}
	v := url.Values{}
	if *last == -1 && *nLatest {
		*last = 1
	}
	if *all {
		v.Set("all", "1")
	}
	if *last != -1 {
		v.Set("limit", strconv.Itoa(*last))
	}
	if *since != "" {
		v.Set("since", *since)
	}
	if *before != "" {
		v.Set("before", *before)
	}

	body, _, err := cli.call("GET", "/containers/ps?"+v.Encode(), nil)
	if err != nil {
		return err
	}

	var outs []ApiContainers
	err = json.Unmarshal(body, &outs)
	if err != nil {
		return err
	}
	w := tabwriter.NewWriter(os.Stdout, 20, 1, 3, ' ', 0)
	if !*quiet {
		fmt.Fprintln(w, "ID\tIMAGE\tCOMMAND\tCREATED\tSTATUS\tPORTS")
	}

	for _, out := range outs {
		if !*quiet {
			if *noTrunc {
				fmt.Fprintf(w, "%s\t%s\t%s\t%s\t%s ago\t%s\n", out.Id, out.Image, out.Command, out.Status, utils.HumanDuration(time.Now().Sub(time.Unix(out.Created, 0))), out.Ports)
			} else {
				fmt.Fprintf(w, "%s\t%s\t%s\t%s\t%s ago\t%s\n", utils.TruncateId(out.Id), out.Image, utils.Trunc(out.Command, 20), out.Status, utils.HumanDuration(time.Now().Sub(time.Unix(out.Created, 0))), out.Ports)
			}
		} else {
			if *noTrunc {
				fmt.Fprintln(w, out.Id)
			} else {
				fmt.Fprintln(w, utils.TruncateId(out.Id))
			}
		}
	}

	if !*quiet {
		w.Flush()
	}
	return nil
}

func (cli *DockerCli) CmdCommit(args ...string) error {
	cmd := Subcmd("commit", "[OPTIONS] CONTAINER [REPOSITORY [TAG]]", "Create a new image from a container's changes")
	flComment := cmd.String("m", "", "Commit message")
	flAuthor := cmd.String("author", "", "Author (eg. \"John Hannibal Smith <hannibal@a-team.com>\"")
	flConfig := cmd.String("run", "", "Config automatically applied when the image is run. "+`(ex: {"Cmd": ["cat", "/world"], "PortSpecs": ["22"]}')`)
	if err := cmd.Parse(args); err != nil {
		return nil
	}
	name, repository, tag := cmd.Arg(0), cmd.Arg(1), cmd.Arg(2)
	if name == "" {
		cmd.Usage()
		return nil
	}

	v := url.Values{}
	v.Set("container", name)
	v.Set("repo", repository)
	v.Set("tag", tag)
	v.Set("comment", *flComment)
	v.Set("author", *flAuthor)
	var config *Config
	if *flConfig != "" {
		config = &Config{}
		if err := json.Unmarshal([]byte(*flConfig), config); err != nil {
			return err
		}
	}
	body, _, err := cli.call("POST", "/commit?"+v.Encode(), config)
	if err != nil {
		return err
	}

	apiId := &ApiId{}
	err = json.Unmarshal(body, apiId)
	if err != nil {
		return err
	}

	fmt.Println(apiId.Id)
	return nil
}

func (cli *DockerCli) CmdExport(args ...string) error {
	cmd := Subcmd("export", "CONTAINER", "Export the contents of a filesystem as a tar archive")
	if err := cmd.Parse(args); err != nil {
		return nil
	}

	if cmd.NArg() != 1 {
		cmd.Usage()
		return nil
	}

	if err := cli.stream("GET", "/containers/"+cmd.Arg(0)+"/export", nil, os.Stdout); err != nil {
		return err
	}
	return nil
}

func (cli *DockerCli) CmdDiff(args ...string) error {
	cmd := Subcmd("diff", "CONTAINER", "Inspect changes on a container's filesystem")
	if err := cmd.Parse(args); err != nil {
		return nil
	}
	if cmd.NArg() != 1 {
		cmd.Usage()
		return nil
	}

	body, _, err := cli.call("GET", "/containers/"+cmd.Arg(0)+"/changes", nil)
	if err != nil {
		return err
	}

	changes := []Change{}
	err = json.Unmarshal(body, &changes)
	if err != nil {
		return err
	}
	for _, change := range changes {
		fmt.Println(change.String())
	}
	return nil
}

func (cli *DockerCli) CmdLogs(args ...string) error {
	cmd := Subcmd("logs", "CONTAINER", "Fetch the logs of a container")
	if err := cmd.Parse(args); err != nil {
		return nil
	}
	if cmd.NArg() != 1 {
		cmd.Usage()
		return nil
	}

	v := url.Values{}
	v.Set("logs", "1")
	v.Set("stdout", "1")
	v.Set("stderr", "1")

	if err := cli.hijack("POST", "/containers/"+cmd.Arg(0)+"/attach?"+v.Encode(), false); err != nil {
		return err
	}
	return nil
}

func (cli *DockerCli) CmdAttach(args ...string) error {
	cmd := Subcmd("attach", "CONTAINER", "Attach to a running container")
	if err := cmd.Parse(args); err != nil {
		return nil
	}
	if cmd.NArg() != 1 {
		cmd.Usage()
		return nil
	}

	body, _, err := cli.call("GET", "/containers/"+cmd.Arg(0)+"/json", nil)
	if err != nil {
		return err
	}

	container := &Container{}
	err = json.Unmarshal(body, container)
	if err != nil {
		return err
	}

	v := url.Values{}
	v.Set("stream", "1")
	v.Set("stdout", "1")
	v.Set("stderr", "1")
	v.Set("stdin", "1")

	if err := cli.hijack("POST", "/containers/"+cmd.Arg(0)+"/attach?"+v.Encode(), container.Config.Tty); err != nil {
		return err
	}
	return nil
}

func (cli *DockerCli) CmdSearch(args ...string) error {
	cmd := Subcmd("search", "NAME", "Search the docker index for images")
	if err := cmd.Parse(args); err != nil {
		return nil
	}
	if cmd.NArg() != 1 {
		cmd.Usage()
		return nil
	}

	v := url.Values{}
	v.Set("term", cmd.Arg(0))
	body, _, err := cli.call("GET", "/images/search?"+v.Encode(), nil)
	if err != nil {
		return err
	}

	outs := []ApiSearch{}
	err = json.Unmarshal(body, &outs)
	if err != nil {
		return err
	}
	fmt.Printf("Found %d results matching your query (\"%s\")\n", len(outs), cmd.Arg(0))
	w := tabwriter.NewWriter(os.Stdout, 20, 1, 3, ' ', 0)
	fmt.Fprintf(w, "NAME\tDESCRIPTION\n")
	for _, out := range outs {
		fmt.Fprintf(w, "%s\t%s\n", out.Name, out.Description)
	}
	w.Flush()
	return nil
}

// Ports type - Used to parse multiple -p flags
type ports []int

// ListOpts type
type ListOpts []string

func (opts *ListOpts) String() string {
	return fmt.Sprint(*opts)
}

func (opts *ListOpts) Set(value string) error {
	*opts = append(*opts, value)
	return nil
}

// AttachOpts stores arguments to 'docker run -a', eg. which streams to attach to
type AttachOpts map[string]bool

func NewAttachOpts() AttachOpts {
	return make(AttachOpts)
}

func (opts AttachOpts) String() string {
	// Cast to underlying map type to avoid infinite recursion
	return fmt.Sprintf("%v", map[string]bool(opts))
}

func (opts AttachOpts) Set(val string) error {
	if val != "stdin" && val != "stdout" && val != "stderr" {
		return fmt.Errorf("Unsupported stream name: %s", val)
	}
	opts[val] = true
	return nil
}

func (opts AttachOpts) Get(val string) bool {
	if res, exists := opts[val]; exists {
		return res
	}
	return false
}

// PathOpts stores a unique set of absolute paths
type PathOpts map[string]struct{}

func NewPathOpts() PathOpts {
	return make(PathOpts)
}

func (opts PathOpts) String() string {
	return fmt.Sprintf("%v", map[string]struct{}(opts))
}

func (opts PathOpts) Set(val string) error {
	if !filepath.IsAbs(val) {
		return fmt.Errorf("%s is not an absolute path", val)
	}
	opts[filepath.Clean(val)] = struct{}{}
	return nil
}

func (cli *DockerCli) CmdTag(args ...string) error {
	cmd := Subcmd("tag", "[OPTIONS] IMAGE REPOSITORY [TAG]", "Tag an image into a repository")
	force := cmd.Bool("f", false, "Force")
	if err := cmd.Parse(args); err != nil {
		return nil
	}
	if cmd.NArg() != 2 && cmd.NArg() != 3 {
		cmd.Usage()
		return nil
	}

	v := url.Values{}
	v.Set("repo", cmd.Arg(1))
	if cmd.NArg() == 3 {
		v.Set("tag", cmd.Arg(2))
	}

	if *force {
		v.Set("force", "1")
	}

	if _, _, err := cli.call("POST", "/images/"+cmd.Arg(0)+"/tag?"+v.Encode(), nil); err != nil {
		return err
	}
	return nil
}

func (cli *DockerCli) CmdRun(args ...string) error {
	config, cmd, err := ParseRun(args, nil)
	if err != nil {
		return err
	}
	if config.Image == "" {
		cmd.Usage()
		return nil
	}

	//create the container
	body, statusCode, err := cli.call("POST", "/containers/create", config)
	//if image not found try to pull it
	if statusCode == 404 {
		v := url.Values{}
		v.Set("fromImage", config.Image)
		err = cli.stream("POST", "/images/create?"+v.Encode(), nil, os.Stderr)
		if err != nil {
			return err
		}
		body, _, err = cli.call("POST", "/containers/create", config)
		if err != nil {
			return err
		}
	}
	if err != nil {
		return err
	}

	out := &ApiRun{}
	err = json.Unmarshal(body, out)
	if err != nil {
		return err
	}

	for _, warning := range out.Warnings {
		fmt.Fprintln(os.Stderr, "WARNING: ", warning)
	}

	v := url.Values{}
	v.Set("logs", "1")
	v.Set("stream", "1")

	if config.AttachStdin {
		v.Set("stdin", "1")
	}
	if config.AttachStdout {
		v.Set("stdout", "1")
	}
	if config.AttachStderr {
		v.Set("stderr", "1")

	}

	//start the container
	_, _, err = cli.call("POST", "/containers/"+out.Id+"/start", nil)
	if err != nil {
		return err
	}

	if config.AttachStdin || config.AttachStdout || config.AttachStderr {
		if err := cli.hijack("POST", "/containers/"+out.Id+"/attach?"+v.Encode(), config.Tty); err != nil {
			return err
		}
	}
	if !config.AttachStdout && !config.AttachStderr {
		fmt.Println(out.Id)
	}
	return nil
}

func (cli *DockerCli) call(method, path string, data interface{}) ([]byte, int, error) {
	var params io.Reader
	if data != nil {
		buf, err := json.Marshal(data)
		if err != nil {
			return nil, -1, err
		}
		params = bytes.NewBuffer(buf)
	}

<<<<<<< HEAD
	req, err := http.NewRequest(method, fmt.Sprintf("http://%s:%d", cli.addr, cli.port)+path, params)
=======
	req, err := http.NewRequest(method, fmt.Sprintf("http://%s:%d/v%f", cli.host, cli.port, API_VERSION)+path, params)
>>>>>>> ecb64be6
	if err != nil {
		return nil, -1, err
	}
	req.Header.Set("User-Agent", "Docker-Client/"+VERSION)
	if data != nil {
		req.Header.Set("Content-Type", "application/json")
	} else if method == "POST" {
		req.Header.Set("Content-Type", "plain/text")
	}
	resp, err := http.DefaultClient.Do(req)
	if err != nil {
		if strings.Contains(err.Error(), "connection refused") {
			return nil, -1, fmt.Errorf("Can't connect to docker daemon. Is 'docker -d' running on this host?")
		}
		return nil, -1, err
	}
	defer resp.Body.Close()
	body, err := ioutil.ReadAll(resp.Body)
	if err != nil {
		return nil, -1, err
	}
	if resp.StatusCode < 200 || resp.StatusCode >= 400 {
		return nil, resp.StatusCode, fmt.Errorf("error: %s", body)
	}
	return body, resp.StatusCode, nil
}

func (cli *DockerCli) stream(method, path string, in io.Reader, out io.Writer) error {
	if (method == "POST" || method == "PUT") && in == nil {
		in = bytes.NewReader([]byte{})
	}
<<<<<<< HEAD
	req, err := http.NewRequest(method, fmt.Sprintf("http://%s:%d%s", cli.addr, cli.port, path), in)
=======
	req, err := http.NewRequest(method, fmt.Sprintf("http://%s:%d/v%f%s", cli.host, cli.port, API_VERSION, path), in)
>>>>>>> ecb64be6
	if err != nil {
		return err
	}
	req.Header.Set("User-Agent", "Docker-Client/"+VERSION)
	if method == "POST" {
		req.Header.Set("Content-Type", "plain/text")
	}
	resp, err := http.DefaultClient.Do(req)
	if err != nil {
		if strings.Contains(err.Error(), "connection refused") {
			return fmt.Errorf("Can't connect to docker daemon. Is 'docker -d' running on this host?")
		}
		return err
	}
	defer resp.Body.Close()
	if resp.StatusCode < 200 || resp.StatusCode >= 400 {
		body, err := ioutil.ReadAll(resp.Body)
		if err != nil {
			return err
		}
		return fmt.Errorf("error: %s", body)
	}

	if _, err := io.Copy(out, resp.Body); err != nil {
		return err
	}
	return nil
}

func (cli *DockerCli) hijack(method, path string, setRawTerminal bool) error {
	req, err := http.NewRequest(method, fmt.Sprintf("/v%f%s", API_VERSION, path), nil)
	if err != nil {
		return err
	}
	req.Header.Set("Content-Type", "plain/text")
	dial, err := net.Dial("tcp", fmt.Sprintf("%s:%d", cli.addr, cli.port))
	if err != nil {
		return err
	}
	clientconn := httputil.NewClientConn(dial, nil)
	clientconn.Do(req)
	defer clientconn.Close()

	rwc, br := clientconn.Hijack()
	defer rwc.Close()

	receiveStdout := utils.Go(func() error {
		_, err := io.Copy(os.Stdout, br)
		return err
	})

	if setRawTerminal && term.IsTerminal(int(os.Stdin.Fd())) && os.Getenv("NORAW") == "" {
		if oldState, err := term.SetRawTerminal(); err != nil {
			return err
		} else {
			defer term.RestoreTerminal(oldState)
		}
	}

	sendStdin := utils.Go(func() error {
		_, err := io.Copy(rwc, os.Stdin)
		if err := rwc.(*net.TCPConn).CloseWrite(); err != nil {
			fmt.Fprintf(os.Stderr, "Couldn't send EOF: %s\n", err)
		}
		return err
	})

	if err := <-receiveStdout; err != nil {
		return err
	}

	if !term.IsTerminal(int(os.Stdin.Fd())) {
		if err := <-sendStdin; err != nil {
			return err
		}
	}
	return nil

}

func Subcmd(name, signature, description string) *flag.FlagSet {
	flags := flag.NewFlagSet(name, flag.ContinueOnError)
	flags.Usage = func() {
		fmt.Printf("\nUsage: docker %s %s\n\n%s\n\n", name, signature, description)
		flags.PrintDefaults()
	}
	return flags
}

func NewDockerCli(addr string, port int) *DockerCli {
	return &DockerCli{addr, port}
}

type DockerCli struct {
<<<<<<< HEAD
	addr string
	port int
=======
	host       string
	port       int
>>>>>>> ecb64be6
}<|MERGE_RESOLUTION|>--- conflicted
+++ resolved
@@ -1167,11 +1167,7 @@
 		params = bytes.NewBuffer(buf)
 	}
 
-<<<<<<< HEAD
-	req, err := http.NewRequest(method, fmt.Sprintf("http://%s:%d", cli.addr, cli.port)+path, params)
-=======
-	req, err := http.NewRequest(method, fmt.Sprintf("http://%s:%d/v%f", cli.host, cli.port, API_VERSION)+path, params)
->>>>>>> ecb64be6
+	req, err := http.NewRequest(method, fmt.Sprintf("http://%s:%d/v%g%s", cli.addr, cli.port, API_VERSION, path), params)
 	if err != nil {
 		return nil, -1, err
 	}
@@ -1203,11 +1199,7 @@
 	if (method == "POST" || method == "PUT") && in == nil {
 		in = bytes.NewReader([]byte{})
 	}
-<<<<<<< HEAD
-	req, err := http.NewRequest(method, fmt.Sprintf("http://%s:%d%s", cli.addr, cli.port, path), in)
-=======
-	req, err := http.NewRequest(method, fmt.Sprintf("http://%s:%d/v%f%s", cli.host, cli.port, API_VERSION, path), in)
->>>>>>> ecb64be6
+	req, err := http.NewRequest(method, fmt.Sprintf("http://%s:%d/v%f%s", cli.addr, cli.port, API_VERSION, path), in)
 	if err != nil {
 		return err
 	}
@@ -1302,11 +1294,6 @@
 }
 
 type DockerCli struct {
-<<<<<<< HEAD
 	addr string
 	port int
-=======
-	host       string
-	port       int
->>>>>>> ecb64be6
 }